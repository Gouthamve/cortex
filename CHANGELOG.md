# Changelog

## master / unreleased

* [CHANGE] Flags changed with transition to upstream Prometheus rules manager:
  * `ruler.client-timeout` is now `ruler.configs.client-timeout` in order to match `ruler.configs.url`
  * `ruler.group-timeout`has been removed
  * `ruler.num-workers` has been removed
  * `ruler.rule-path` has been added to specify where the prometheus rule manager will sync rule files
  * `ruler.storage.type` has beem added to specify the rule store backend type, currently only the configdb.
  * `ruler.poll-interval` has been added to specify the interval in which to poll new rule groups.
* [FEATURE] The distributor can now drop labels from samples (similar to the removal of the replica label for HA ingestion) per user via the `distributor.drop-label` flag. #1726
* [BUGFIX] Fixed unnecessary CAS operations done by the HA tracker when the jitter is enabled. #1861
<<<<<<< HEAD
* [FEATURE] Added "multi" KV store that can interact with two other KV stores, primary one for all reads and writes, and secondary one, which only receives writes. Primary/secondary store can be modified in runtime via runtime-config mechanism (previously "overrides"). #1749
* [CHANGE] Overrides mechanism has been renamed to "runtime config", and is now separate from limits. Runtime config is simply a file that is reloaded by Cortex every couple of seconds. Limits and now also multi KV use this mechanism.<br />New arguments were introduced: `-runtime-config.file` (defaults to empty) and `-runtime-config.reload-period` (defaults to 10 seconds), which replace previously used `-limits.per-user-override-config` and `-limits.per-user-override-period` options. Old options are still used if `-runtime-config.file` is not specified. This change is also reflected in YAML configuration, where old `limits.per_tenant_override_config` and `limits.per_tenant_override_period` fields are replaced with `runtime_config.file` and `runtime_config.period` respectively. #1749
=======
* [CHANGE] Ingesters now write only normalised tokens to the ring, although they can still read denormalised tokens used by other ingesters. `-ingester.normalise-tokens` is now deprecated, and ignored. #1809
>>>>>>> 1260089f

## 0.4.0 / 2019-12-02

* [CHANGE] The frontend component has been refactored to be easier to re-use. When upgrading the frontend, cache entries will be discarded and re-created with the new protobuf schema. #1734
* [CHANGE] Removed direct DB/API access from the ruler. `-ruler.configs.url` has been now deprecated. #1579
* [CHANGE] Removed `Delta` encoding. Any old chunks with `Delta` encoding cannot be read anymore. If `ingester.chunk-encoding` is set to `Delta` the ingester will fail to start. #1706
* [CHANGE] Setting `-ingester.max-transfer-retries` to 0 now disables hand-over when ingester is shutting down. Previously, zero meant infinite number of attempts. #1771
* [CHANGE] `dynamo` has been removed as a valid storage name to make it consistent for all components. `aws` and `aws-dynamo` remain as valid storage names.
* [CHANGE/FEATURE] The frontend split and cache intervals can now be configured using the respective flag `--querier.split-queries-by-interval` and `--frontend.cache-split-interval`.
  * If `--querier.split-queries-by-interval` is not provided request splitting is disabled by default.
  * __`--querier.split-queries-by-day` is still accepted for backward compatibility but has been deprecated. You should now use `--querier.split-queries-by-interval`. We recommend a to use a multiple of 24 hours.__
* [FEATURE] Global limit on the max series per user and metric #1760
  * `-ingester.max-global-series-per-user`
  * `-ingester.max-global-series-per-metric`
  * Requires `-distributor.replication-factor` and `-distributor.shard-by-all-labels` set for the ingesters too
* [FEATURE] Flush chunks with stale markers early with `ingester.max-stale-chunk-idle`. #1759
* [FEATURE] EXPERIMENTAL: Added new KV Store backend based on memberlist library. Components can gossip about tokens and ingester states, instead of using Consul or Etcd. #1721
* [FEATURE] EXPERIMENTAL: Use TSDB in the ingesters & flush blocks to S3/GCS ala Thanos. This will let us use an Object Store more efficiently and reduce costs. #1695
* [FEATURE] Allow Query Frontend to log slow queries with `frontend.log-queries-longer-than`. #1744
* [FEATURE] Add HTTP handler to trigger ingester flush & shutdown - used when running as a stateful set with the WAL enabled.  #1746
* [ENHANCEMENT] Reduce memory allocations in the write path. #1706
* [ENHANCEMENT] Consul client now follows recommended practices for blocking queries wrt returned Index value. #1708
* [ENHANCEMENT] Consul client can optionally rate-limit itself during Watch (used e.g. by ring watchers) and WatchPrefix (used by HA feature) operations. Rate limiting is disabled by default. New flags added: `--consul.watch-rate-limit`, and `--consul.watch-burst-size`. #1708
* [ENHANCEMENT] Added jitter to HA deduping heartbeats, configure using `distributor.ha-tracker.update-timeout-jitter-max` #1534
* [ENHANCEMENT] Add ability to flush chunks with stale markers early. #1759
* [BUGFIX] Stop reporting successful actions as 500 errors in KV store metrics. #1798
* [BUGFIX] Fix bug where duplicate labels can be returned through metadata APIs. #1790
* [BUGFIX] Fix reading of old, v3 chunk data. #1779
* [BUGFIX] Now support IAM roles in service accounts in AWS EKS. #1803

In this release we updated the following dependencies:
- gRPC v1.25.0  (resulted in a drop of 30% CPU usage when compression is on)
- jaeger-client v2.20.0
- aws-sdk-go to v1.25.22

## 0.3.0 / 2019-10-11

This release adds support for Redis as an alternative to Memcached, and also includes many optimisations which reduce CPU and memory usage.

* [CHANGE] Gauge metrics were renamed to drop the `_total` suffix.	#1685
  * In Alertmanager, `alertmanager_configs_total` is now `alertmanager_configs`
  * In Ruler, `scheduler_configs_total` is now `scheduler_configs`
  * `scheduler_groups_total` is now `scheduler_groups`.
* [CHANGE] `--alertmanager.configs.auto-slack-root` flag was dropped as auto Slack root is not supported anymore. #1597
* [CHANGE] In table-manager, default DynamoDB capacity was reduced from 3,000 units to 1,000 units. We recommend you do not run with the defaults: find out what figures are needed for your environment and set that via `-dynamodb.periodic-table.write-throughput` and `-dynamodb.chunk-table.write-throughput`.
* [FEATURE] Add Redis support for caching #1612
* [FEATURE] Allow spreading chunk writes across multiple S3 buckets	#1625
* [FEATURE] Added `/shutdown` endpoint for ingester to shutdown all operations of the ingester. #1746
* [ENHANCEMENT] Upgraded Prometheus to 2.12.0 and Alertmanager to 0.19.0. #1597
* [ENHANCEMENT] Cortex is now built with Go 1.13 #1675, #1676, #1679
* [ENHANCEMENT] Many optimisations, mostly impacting ingester and querier: #1574, #1624, #1638, #1644, #1649, #1654, #1702

Full list of changes: https://github.com/cortexproject/cortex/compare/v0.2.0...v0.3.0


## 0.2.0 / 2019-09-05

This release has several exciting features, the most notable of them being setting `-ingester.spread-flushes` to potentially reduce your storage space by upto 50%.

* [CHANGE] Flags changed due to changes upstream in Prometheus Alertmanager #929:
  * `alertmanager.mesh.listen-address` is now `cluster.listen-address`
  * `alertmanager.mesh.peer.host` and `alertmanager.mesh.peer.service` can be replaced by `cluster.peer`
  * `alertmanager.mesh.hardware-address`, `alertmanager.mesh.nickname`, `alertmanager.mesh.password`, and `alertmanager.mesh.peer.refresh-interval` all disappear.
* [CHANGE] --claim-on-rollout flag deprecated; feature is now always on #1566
* [CHANGE] Retention period must now be a multiple of periodic table duration #1564
* [CHANGE] The value for the name label for the chunks memcache in all `cortex_cache_` metrics is now `chunksmemcache` (before it was `memcache`) #1569
* [FEATURE] Makes the ingester flush each timeseries at a specific point in the max-chunk-age cycle with `-ingester.spread-flushes`. This means multiple replicas of a chunk are very likely to contain the same contents which cuts chunk storage space by up to 66%. #1578
* [FEATURE] Make minimum number of chunk samples configurable per user #1620
* [FEATURE] Honor HTTPS for custom S3 URLs #1603
* [FEATURE] You can now point the query-frontend at a normal Prometheus for parallelisation and caching #1441
* [FEATURE] You can now specify `http_config` on alert receivers #929
* [FEATURE] Add option to use jump hashing to load balance requests to memcached #1554
* [FEATURE] Add status page for HA tracker to distributors #1546
* [FEATURE] The distributor ring page is now easier to read with alternate rows grayed out #1621

## 0.1.0 / 2019-08-07

* [CHANGE] HA Tracker flags were renamed to provide more clarity #1465
  * `distributor.accept-ha-labels` is now `distributor.ha-tracker.enable`
  * `distributor.accept-ha-samples` is now `distributor.ha-tracker.enable-for-all-users`
  * `ha-tracker.replica` is now `distributor.ha-tracker.replica`
  * `ha-tracker.cluster` is now `distributor.ha-tracker.cluster`
* [FEATURE] You can specify "heap ballast" to reduce Go GC Churn #1489
* [BUGFIX] HA Tracker no longer always makes a request to Consul/Etcd when a request is not from the active replica #1516
* [BUGFIX] Queries are now correctly cancelled by the query-frontend #1508<|MERGE_RESOLUTION|>--- conflicted
+++ resolved
@@ -11,12 +11,9 @@
   * `ruler.poll-interval` has been added to specify the interval in which to poll new rule groups.
 * [FEATURE] The distributor can now drop labels from samples (similar to the removal of the replica label for HA ingestion) per user via the `distributor.drop-label` flag. #1726
 * [BUGFIX] Fixed unnecessary CAS operations done by the HA tracker when the jitter is enabled. #1861
-<<<<<<< HEAD
 * [FEATURE] Added "multi" KV store that can interact with two other KV stores, primary one for all reads and writes, and secondary one, which only receives writes. Primary/secondary store can be modified in runtime via runtime-config mechanism (previously "overrides"). #1749
 * [CHANGE] Overrides mechanism has been renamed to "runtime config", and is now separate from limits. Runtime config is simply a file that is reloaded by Cortex every couple of seconds. Limits and now also multi KV use this mechanism.<br />New arguments were introduced: `-runtime-config.file` (defaults to empty) and `-runtime-config.reload-period` (defaults to 10 seconds), which replace previously used `-limits.per-user-override-config` and `-limits.per-user-override-period` options. Old options are still used if `-runtime-config.file` is not specified. This change is also reflected in YAML configuration, where old `limits.per_tenant_override_config` and `limits.per_tenant_override_period` fields are replaced with `runtime_config.file` and `runtime_config.period` respectively. #1749
-=======
 * [CHANGE] Ingesters now write only normalised tokens to the ring, although they can still read denormalised tokens used by other ingesters. `-ingester.normalise-tokens` is now deprecated, and ignored. #1809
->>>>>>> 1260089f
 
 ## 0.4.0 / 2019-12-02
 
